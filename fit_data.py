--- conflicted
+++ resolved
@@ -773,11 +773,7 @@
             
         for i in range(0, Y_coordinates.shape[0], int((Y_coordinates.shape[0])/(slices_nbr))):
         #for i in range(5):#0, Y_coordinates.shape[0], int((Y_coordinates.shape[0])/(slices_nbr))):
-<<<<<<< HEAD
-        for i in range(0, 5):
-=======
         #for i in range(0, 1000):
->>>>>>> 009b8357
             print('slice number : ', i)
             Y_reduced = Y_coordinates[i]
             X_reduced = X_coordinates[i]
